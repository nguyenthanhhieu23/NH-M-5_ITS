#!/usr/bin/env python3
import cv2
import dlib
import time
import os
import argparse
import numpy as np
import threading
import simpleaudio as sa
import sys
import platform
from imutils import face_utils
from collections import deque

def euclidean(a, b):
    return np.linalg.norm(a - b)

def eye_aspect_ratio(eye):
    A = euclidean(eye[1], eye[5])
    B = euclidean(eye[2], eye[4])
    C = euclidean(eye[0], eye[3])
    ear = (A + B) / (2.0 * C) if C != 0 else 0.0
    return ear

class AlarmPlayer:
    def __init__(self, freq=1000, duration_ms=500):
        self.freq = freq
        self.duration_ms = duration_ms
        self._stop_event = threading.Event()
        self._thread = None

    def _make_tone(self):
        fs = 44100
        t = np.linspace(0, self.duration_ms / 1000.0, int(fs * (self.duration_ms / 1000.0)), False)
        tone = 0.5 * np.sin(2 * np.pi * self.freq * t)
        audio = (tone * (2**15 - 1)).astype(np.int16)
        return audio

    def _play_loop(self):
        wave = self._make_tone()
        while not self._stop_event.is_set():
            try:
                sa.play_buffer(wave, 1, 2, 44100).wait_done()
            except Exception:
                time.sleep(self.duration_ms / 1000.0)

    def start(self):
        if self._thread is None or not self._thread.is_alive():
            self._stop_event.clear()
            self._thread = threading.Thread(target=self._play_loop, daemon=True)
            self._thread.start()

    def stop(self):
        self._stop_event.set()
        if self._thread is not None:
            self._thread.join(timeout=0.5)
            self._thread = None

def main():
    ap = argparse.ArgumentParser()
    ap.add_argument("--shape-predictor", required=True, help="path to dlib's 68-point shape predictor")
    ap.add_argument("--camera", type=int, default=0, help="camera device index")
    ap.add_argument("--ear-thresh", type=float, default=0.25, help="EAR threshold to consider eye closed")
    ap.add_argument("--ear-consec-frames", type=int, default=20, help="consecutive frames threshold for alarm")
    ap.add_argument("--output", default=None, help="optional: output video file (ex: out.avi)")
    ap.add_argument("--save-dir", default=None, help="optional: directory to save captured images")
    ap.add_argument("--save-all", action="store_true", help="save every captured frame to --save-dir")
    ap.add_argument("--save-on-alarm", action="store_true", help="save frames only when alarm is ON")
    ap.add_argument("--save-interval", type=int, default=1, help="save every N frames (default 1)")
    ap.add_argument("--debug", action="store_true", help="print diagnostic info when dlib fails")
    ap.add_argument("--enhance", action="store_true", help="apply basic enhancement (CLAHE + unsharp) to improve blurry frames")
    ap.add_argument("--force-alarm", action="store_true", help="start alarm immediately and keep it on until toggled")
    args = ap.parse_args()

    detector = dlib.get_frontal_face_detector()
    predictor = dlib.shape_predictor(args.shape_predictor)

    (lStart, lEnd) = face_utils.FACIAL_LANDMARKS_IDXS["left_eye"]
    (rStart, rEnd) = face_utils.FACIAL_LANDMARKS_IDXS["right_eye"]

    # Try to open camera using DirectShow on Windows to avoid MSMF/MediaFoundation errors
    preferred_backends = []
    if platform.system() == 'Windows':
        preferred_backends = [cv2.CAP_DSHOW, cv2.CAP_MSMF, cv2.CAP_ANY]
    else:
        preferred_backends = [cv2.CAP_ANY]

    vs = None
    opened_backend = None
    for backend in preferred_backends:
        try:
            vs = cv2.VideoCapture(args.camera, backend)
            time.sleep(0.5)
            if vs is not None and vs.isOpened():
                opened_backend = backend
                break
            # release and try next
            if vs is not None:
                vs.release()
        except Exception:
            # try next backend
            pass

    if vs is None or not vs.isOpened():
        print(f"[FATAL] Unable to open camera index {args.camera} with backends {preferred_backends}")
        print("- Close other apps using the camera, try different --camera index, or check Windows camera privacy settings/drivers.")
        sys.exit(1)

    backend_names = {cv2.CAP_DSHOW: 'CAP_DSHOW', cv2.CAP_MSMF: 'CAP_MSMF', cv2.CAP_ANY: 'CAP_ANY'}
    print(f"[INFO] Opened camera index {args.camera} using backend {backend_names.get(opened_backend, str(opened_backend))}")

    width = int(vs.get(cv2.CAP_PROP_FRAME_WIDTH))
    height = int(vs.get(cv2.CAP_PROP_FRAME_HEIGHT))
    fps = vs.get(cv2.CAP_PROP_FPS) or 20.0

    writer = None
    if args.output:
        fourcc = cv2.VideoWriter_fourcc(*"XVID")
        writer = cv2.VideoWriter(args.output, fourcc, fps, (width, height))

    COUNTER = 0
    ALARM_ON = False
    alarm = AlarmPlayer(freq=1200, duration_ms=400)
    ear_history = deque(maxlen=10)
<<<<<<< HEAD
    
    # Thêm biến để theo dõi thời gian dừng alarm
    ALARM_STOP_TIME = 0
    ALARM_COOLDOWN_SECONDS = 5  # Chờ 5 giây trước khi cho phép alarm bắt đầu lại
=======
    frame_idx = 0

    # Prepare save directory if requested
    if args.save_dir:
        try:
            os.makedirs(args.save_dir, exist_ok=True)
        except Exception as e:
            print(f"[FATAL] Cannot create save directory {args.save_dir}: {e}")
            sys.exit(1)

    # If user wants the alarm forced on, start it now
    if args.force_alarm:
        ALARM_ON = True
        alarm.start()
>>>>>>> 8cf44288

    try:
        while True:
            ret, frame = vs.read()
            if not ret or frame is None:
                print("[WARNING] Không đọc được frame từ camera")
                continue

            # Ensure frame is 8-bit and C-contiguous before conversion
            if frame.dtype != np.uint8:
                # convertScaleAbs handles float -> uint8 safely
                frame = cv2.convertScaleAbs(frame)
            if not frame.flags['C_CONTIGUOUS']:
                frame = np.ascontiguousarray(frame)

            gray = cv2.cvtColor(frame, cv2.COLOR_BGR2GRAY)
            if gray.dtype != np.uint8 or not gray.flags['C_CONTIGUOUS']:
                gray = np.ascontiguousarray(gray, dtype=np.uint8)

            # Call detector; if dlib rejects the image type, try RGB fallback and print diagnostics
            try:
                rects = detector(gray, 0)
            except RuntimeError as e:
                print(f"[ERROR] dlib detector error on gray image: {e}")
                print(f"        gray.dtype={gray.dtype}, shape={gray.shape}, contiguous={gray.flags['C_CONTIGUOUS']}")
                try:
                    rgb = cv2.cvtColor(frame, cv2.COLOR_BGR2RGB)
                    if rgb.dtype != np.uint8:
                        rgb = cv2.convertScaleAbs(rgb)
                    if not rgb.flags['C_CONTIGUOUS']:
                        rgb = np.ascontiguousarray(rgb)
                    rects = detector(rgb, 0)
                    print("[INFO] detector succeeded on RGB fallback")
                except Exception as e2:
                    print(f"[ERROR] dlib detector error on RGB fallback: {e2}")
                    rects = []

            for rect in rects:
                shape = predictor(gray, rect)
                shape = face_utils.shape_to_np(shape)

                leftEye = shape[lStart:lEnd]
                rightEye = shape[rStart:rEnd]
                leftEAR = eye_aspect_ratio(leftEye)
                rightEAR = eye_aspect_ratio(rightEye)
                ear = (leftEAR + rightEAR) / 2.0

                ear_history.append(ear)
                smooth_ear = np.mean(ear_history)

                leftHull = cv2.convexHull(leftEye)
                rightHull = cv2.convexHull(rightEye)
                cv2.drawContours(frame, [leftHull], -1, (0, 255, 0), 1)
                cv2.drawContours(frame, [rightHull], -1, (0, 255, 0), 1)

                if smooth_ear < args.ear_thresh:
                    COUNTER += 1
                    # Kiểm tra cooldown trước khi cho phép alarm bắt đầu
                    current_time = time.time()
                    can_start_alarm = (current_time - ALARM_STOP_TIME) > ALARM_COOLDOWN_SECONDS
                    
                    if COUNTER >= args.ear_consec_frames and can_start_alarm:
                        if not ALARM_ON:
                            ALARM_ON = True
                            alarm.start()
                            print("[ALARM] Phát hiện buồn ngủ - Alarm bắt đầu!")
                        # Tiếp tục hiển thị cảnh báo khi alarm đang ON
                        overlay = frame.copy()
                        alpha = 0.4
                        cv2.rectangle(overlay, (0,0), (width, height), (0,0,255), -1)
                        cv2.addWeighted(overlay, alpha, frame, 1 - alpha, 0, frame)
                        cv2.putText(frame, "WAKE UP! DROWSINESS DETECTED", (10, height - 20),
                                    cv2.FONT_HERSHEY_SIMPLEX, 0.8, (255,255,255), 2)
                else:
                    # Khi EAR > ngưỡng, vẫn giữ alarm ON nếu đã được kích hoạt
                    if ALARM_ON:
                        # Tiếp tục hiển thị cảnh báo ngay cả khi EAR > ngưỡng
                        overlay = frame.copy()
                        alpha = 0.3  # Giảm độ mờ một chút
                        cv2.rectangle(overlay, (0,0), (width, height), (0,0,255), -1)
                        cv2.addWeighted(overlay, alpha, frame, 1 - alpha, 0, frame)
                        cv2.putText(frame, "STILL DROWSY - Press 'S' to stop", (10, height - 20),
                                    cv2.FONT_HERSHEY_SIMPLEX, 0.7, (255,255,255), 2)

                cv2.putText(frame, f"EAR: {smooth_ear:.3f}", (10, 30),
                            cv2.FONT_HERSHEY_SIMPLEX, 0.7, (0,255,0), 2)
                cv2.putText(frame, f"Frames: {COUNTER}", (10, 60),
                            cv2.FONT_HERSHEY_SIMPLEX, 0.7, (0,255,0), 2)
                
                # Hiển thị trạng thái alarm chi tiết
                if ALARM_ON:
                    cv2.putText(frame, "ALARM: ON - Press 'S' to stop", 
                                (10, 90), cv2.FONT_HERSHEY_SIMPLEX, 0.6, (0,0,255), 2)
                    cv2.putText(frame, f"EAR Threshold: {args.ear_thresh}", 
                                (10, 120), cv2.FONT_HERSHEY_SIMPLEX, 0.5, (0,0,255), 1)
                else:
                    current_time = time.time()
                    time_since_stop = current_time - ALARM_STOP_TIME
                    if time_since_stop < ALARM_COOLDOWN_SECONDS:
                        remaining_time = ALARM_COOLDOWN_SECONDS - time_since_stop
                        cv2.putText(frame, f"ALARM: COOLDOWN ({remaining_time:.1f}s)", (10, 90),
                                    cv2.FONT_HERSHEY_SIMPLEX, 0.6, (255,165,0), 2)
                    else:
                        cv2.putText(frame, "ALARM: READY", (10, 90),
                                    cv2.FONT_HERSHEY_SIMPLEX, 0.6, (0,255,0), 2)
                    cv2.putText(frame, f"Need {args.ear_consec_frames} frames to trigger", 
                                (10, 120), cv2.FONT_HERSHEY_SIMPLEX, 0.5, (0,255,0), 1)

            # Không tự động dừng alarm khi không phát hiện khuôn mặt
            # Alarm sẽ tiếp tục cho đến khi người dùng can thiệp

            if writer is not None:
                writer.write(frame)

            # Save frames according to options
            frame_idx += 1
            save_this = False
            if args.save_dir:
                if args.save_all:
                    if frame_idx % max(1, args.save_interval) == 0:
                        save_this = True
                elif args.save_on_alarm and ALARM_ON:
                    if frame_idx % max(1, args.save_interval) == 0:
                        save_this = True

            if save_this:
                from datetime import datetime
                fn = datetime.now().strftime("%Y%m%d_%H%M%S_%f") + ".jpg"
                path = os.path.join(args.save_dir, fn)
                try:
                    cv2.imwrite(path, frame)
                    if args.debug:
                        print(f"[INFO] Saved frame to {path}")
                except Exception as e:
                    print(f"[WARN] Failed to save frame to {path}: {e}")

            cv2.imshow("Drowsiness Detector", frame)
            key = cv2.waitKey(1) & 0xFF
            if key == ord("q"):
                break
<<<<<<< HEAD
            elif key == ord("s") and ALARM_ON:
                # Phím 's' để dừng alarm thủ công
                ALARM_ON = False
                alarm.stop()
                COUNTER = 0  # Reset counter khi dừng alarm thủ công
                ALARM_STOP_TIME = time.time()  # Ghi nhận thời gian dừng alarm
                print("[INFO] Alarm đã được dừng thủ công bởi người dùng")
=======
            # toggle alarm manually with 'a'
            if key == ord('a'):
                if ALARM_ON:
                    ALARM_ON = False
                    alarm.stop()
                else:
                    ALARM_ON = True
                    alarm.start()
            # manual save snapshot with 's'
            if key == ord('s') and args.save_dir:
                from datetime import datetime
                fn = datetime.now().strftime("%Y%m%d_%H%M%S_%f") + "_manual.jpg"
                path = os.path.join(args.save_dir, fn)
                try:
                    cv2.imwrite(path, frame)
                    if args.debug:
                        print(f"[INFO] Saved manual snapshot to {path}")
                except Exception as e:
                    print(f"[WARN] Failed to save manual snapshot to {path}: {e}")
>>>>>>> 8cf44288

    except KeyboardInterrupt:
        pass
    finally:
        alarm.stop()
        if writer is not None:
            writer.release()
        vs.release()
        cv2.destroyAllWindows()

if __name__ == "__main__":
    main()<|MERGE_RESOLUTION|>--- conflicted
+++ resolved
@@ -122,13 +122,11 @@
     ALARM_ON = False
     alarm = AlarmPlayer(freq=1200, duration_ms=400)
     ear_history = deque(maxlen=10)
-<<<<<<< HEAD
+    frame_idx = 0
     
     # Thêm biến để theo dõi thời gian dừng alarm
     ALARM_STOP_TIME = 0
     ALARM_COOLDOWN_SECONDS = 5  # Chờ 5 giây trước khi cho phép alarm bắt đầu lại
-=======
-    frame_idx = 0
 
     # Prepare save directory if requested
     if args.save_dir:
@@ -142,7 +140,6 @@
     if args.force_alarm:
         ALARM_ON = True
         alarm.start()
->>>>>>> 8cf44288
 
     try:
         while True:
@@ -283,35 +280,35 @@
             key = cv2.waitKey(1) & 0xFF
             if key == ord("q"):
                 break
-<<<<<<< HEAD
-            elif key == ord("s") and ALARM_ON:
-                # Phím 's' để dừng alarm thủ công
-                ALARM_ON = False
-                alarm.stop()
-                COUNTER = 0  # Reset counter khi dừng alarm thủ công
-                ALARM_STOP_TIME = time.time()  # Ghi nhận thời gian dừng alarm
-                print("[INFO] Alarm đã được dừng thủ công bởi người dùng")
-=======
             # toggle alarm manually with 'a'
-            if key == ord('a'):
+            elif key == ord('a'):
                 if ALARM_ON:
                     ALARM_ON = False
                     alarm.stop()
                 else:
                     ALARM_ON = True
                     alarm.start()
-            # manual save snapshot with 's'
-            if key == ord('s') and args.save_dir:
-                from datetime import datetime
-                fn = datetime.now().strftime("%Y%m%d_%H%M%S_%f") + "_manual.jpg"
-                path = os.path.join(args.save_dir, fn)
-                try:
-                    cv2.imwrite(path, frame)
-                    if args.debug:
-                        print(f"[INFO] Saved manual snapshot to {path}")
-                except Exception as e:
-                    print(f"[WARN] Failed to save manual snapshot to {path}: {e}")
->>>>>>> 8cf44288
+            # handle 's' key for both stopping alarm and saving snapshot
+            elif key == ord("s"):
+                if ALARM_ON:
+                    # Dừng alarm thủ công
+                    ALARM_ON = False
+                    alarm.stop()
+                    COUNTER = 0  # Reset counter khi dừng alarm thủ công
+                    ALARM_STOP_TIME = time.time()  # Ghi nhận thời gian dừng alarm
+                    print("[INFO] Alarm đã được dừng thủ công bởi người dùng")
+                
+                # Save snapshot if save_dir is configured
+                if args.save_dir:
+                    from datetime import datetime
+                    fn = datetime.now().strftime("%Y%m%d_%H%M%S_%f") + "_manual.jpg"
+                    path = os.path.join(args.save_dir, fn)
+                    try:
+                        cv2.imwrite(path, frame)
+                        if args.debug:
+                            print(f"[INFO] Saved manual snapshot to {path}")
+                    except Exception as e:
+                        print(f"[WARN] Failed to save manual snapshot to {path}: {e}")
 
     except KeyboardInterrupt:
         pass
